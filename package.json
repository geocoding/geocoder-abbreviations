{
  "name": "@mapbox/geocoder-abbreviations",
<<<<<<< HEAD
  "version": "2.1.4-gb-address-1",
=======
  "version": "2.1.5",
>>>>>>> 60918446
  "description": "Language/Country Specific Street Abbreviations",
  "main": "index.js",
  "scripts": {
    "test": "tape test/test.js"
  },
  "repository": {
    "type": "git",
    "url": "git+https://github.com/mapbox/geocoder-abbreviations.git"
  },
  "keywords": [
    "geocoding",
    "addresses",
    "openaddresses"
  ],
  "author": "Nicholas Ingalls <nick@mapbox.com>",
  "license": "MIT",
  "bugs": {
    "url": "https://github.com/mapbox/geocoder-abbreviations/issues"
  },
  "homepage": "https://github.com/mapbox/geocoder-abbreviations#readme",
  "dependencies": {
    "tape": "^4.6.3"
  }
}<|MERGE_RESOLUTION|>--- conflicted
+++ resolved
@@ -1,10 +1,6 @@
 {
   "name": "@mapbox/geocoder-abbreviations",
-<<<<<<< HEAD
-  "version": "2.1.4-gb-address-1",
-=======
   "version": "2.1.5",
->>>>>>> 60918446
   "description": "Language/Country Specific Street Abbreviations",
   "main": "index.js",
   "scripts": {
