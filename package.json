{
  "name": "@mapbox/geocoder-abbreviations",
<<<<<<< HEAD
  "version": "2.1.2-gb-address-2",
=======
  "version": "2.1.4",
>>>>>>> 950a3012
  "description": "Language/Country Specific Street Abbreviations",
  "main": "index.js",
  "scripts": {
    "test": "tape test/test.js"
  },
  "repository": {
    "type": "git",
    "url": "git+https://github.com/mapbox/geocoder-abbreviations.git"
  },
  "keywords": [
    "geocoding",
    "addresses",
    "openaddresses"
  ],
  "author": "Nicholas Ingalls <nick@mapbox.com>",
  "license": "MIT",
  "bugs": {
    "url": "https://github.com/mapbox/geocoder-abbreviations/issues"
  },
  "homepage": "https://github.com/mapbox/geocoder-abbreviations#readme",
  "dependencies": {
    "tape": "^4.6.3"
  }
}<|MERGE_RESOLUTION|>--- conflicted
+++ resolved
@@ -1,10 +1,6 @@
 {
   "name": "@mapbox/geocoder-abbreviations",
-<<<<<<< HEAD
-  "version": "2.1.2-gb-address-2",
-=======
   "version": "2.1.4",
->>>>>>> 950a3012
   "description": "Language/Country Specific Street Abbreviations",
   "main": "index.js",
   "scripts": {
