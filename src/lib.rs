use lazy_static::lazy_static;
use serde::{Deserialize, Serialize};
use serde_json;
use std::collections::HashMap;
use fancy_regex::Regex;

lazy_static! {
    static ref LANGUAGE_CODES: Vec<String> = vec![
        String::from("cs"),
        String::from("de"),
        String::from("en"),
        String::from("es"),
        String::from("et"),
        String::from("fi"),
        String::from("fr"),
        String::from("he"),
        String::from("id"),
        String::from("it"),
        String::from("ja"),
        String::from("nl"),
        String::from("no"),
        String::from("pl"),
        String::from("pt"),
        String::from("ro"),
        String::from("ru"),
        String::from("sv")
    ];
}

#[derive(Debug, PartialEq)]
pub enum Error {
    LanguageCodeNotSupported(String),
    TokenFileImportNotSupported(String),
    TokenTypeNotSupported(String),
    FancyRegexError
}

impl From<fancy_regex::Error> for Error {
    fn from(_error: fancy_regex::Error) -> Self {
        Error::FancyRegexError
    }
}

#[derive(Deserialize, Debug, Clone)]
struct InToken {
    tokens: Vec<String>,
    full: String,
    canonical: String,
    note: Option<String>,
    #[serde(rename = "onlyCountries")]
    only_countries: Option<Vec<String>>,
    #[serde(rename = "onlyLayers")]
    only_layers: Option<Vec<String>>,
    #[serde(rename = "preferFull")]
    prefer_full: Option<bool>,
    regex: Option<bool>,
    #[serde(rename = "skipBoundaries")]
    skip_boundaries: Option<bool>,
    #[serde(rename = "skipDiacriticStripping")]
    skip_diacritic_stripping: Option<bool>,
    #[serde(rename = "spanBoundaries")]
    span_boundaries: Option<u8>,
    #[serde(rename = "type")]
    token_type: Option<String>,
}

pub struct Token {
    pub tokens: Vec<String>,
    pub full: Replacer,
    pub canonical: String,
    pub note: Option<String>,
    pub only_countries: Option<Vec<String>>,
    pub only_layers: Option<Vec<String>>,
    pub prefer_full: bool,
    pub regex: bool,
    pub skip_boundaries: bool,
    pub skip_diacritic_stripping: bool,
    pub span_boundaries: Option<u8>,
    pub token_type: Option<TokenType>,
}

impl Token {
    fn new(input: InToken) -> Result<Self, Error> {
        Ok(Token {
            tokens: input.tokens,
            full: match input.regex {
                Some(true) => Replacer::Regex(Regex::new(&input.full)?),
                Some(false) | None => Replacer::String(input.full),
            },
            canonical: input.canonical,
            note: input.note,
            only_countries: input.only_countries,
            only_layers: input.only_layers,
            prefer_full: input.prefer_full.unwrap_or(false),
            regex: input.regex.unwrap_or(false),
            skip_boundaries: input.skip_boundaries.unwrap_or(false),
            skip_diacritic_stripping: input.skip_diacritic_stripping.unwrap_or(false),
            span_boundaries: input.span_boundaries,
            token_type: match input.token_type {
                None => None,
                Some(t) => match TokenType::from_str(&t) {
                    Ok(t) => Some(t),
                    Err(e) => return Err(e)
                }
            }
        })
    }
}

pub enum Replacer {
   String(String),
   Regex(Regex)
}

#[derive(Debug, PartialEq, Clone, Serialize, Deserialize)]
pub enum TokenType {
    PostalBox,
    Cardinal,
    Number,
    Ordinal,
    Unit,
    Way,
<<<<<<< HEAD
    Determiners
=======
    Determiner
>>>>>>> 112cfe21
}

impl TokenType {
    fn from_str(s: &str) -> Result<TokenType, Error> {
        match s {
            "box" => Ok(TokenType::PostalBox),
            "cardinal" => Ok(TokenType::Cardinal),
            "number" => Ok(TokenType::Number),
            "ordinal" => Ok(TokenType::Ordinal),
            "unit" => Ok(TokenType::Unit),
            "way" => Ok(TokenType::Way),
<<<<<<< HEAD
            "determiners" => Ok(TokenType::Determiners),
=======
            "determiner" => Ok(TokenType::Determiner),
>>>>>>> 112cfe21
            _ => Err(Error::TokenTypeNotSupported(s.to_string()))
        }
    }
}

pub fn config(v: Vec<String>) -> Result<HashMap<String, Vec<Token>>, Error> {
    if v.is_empty() {
        return Ok(prepare(LANGUAGE_CODES.to_vec())?)
    }
    for lc in &v {
        if !LANGUAGE_CODES.contains(lc) {
            return Err(Error::LanguageCodeNotSupported(lc.to_string()))
        }
    }
    Ok(prepare(v)?)
}

fn prepare(v: Vec<String>) -> Result<HashMap<String, Vec<Token>>, Error> {
    let mut map = HashMap::new();
    for lc in &v {
        let parsed : Vec<InToken> = serde_json::from_str(import(lc)?)
            .expect("unable to parse token JSON");
        let mut tokens = Vec::new();
        for tk in &parsed {
            tokens.push(Token::new(tk.clone())?);
        }
        map.insert(lc.clone(), tokens);
    }
    Ok(map)
}

fn import(lc: &str) -> Result<&str, Error> {
    match lc {
        "cs" => Ok(include_str!("../tokens/cs.json")),
        "de" => Ok(include_str!("../tokens/de.json")),
        "en" => Ok(include_str!("../tokens/en.json")),
        "es" => Ok(include_str!("../tokens/es.json")),
        "et" => Ok(include_str!("../tokens/et.json")),
        "fi" => Ok(include_str!("../tokens/fi.json")),
        "fr" => Ok(include_str!("../tokens/fr.json")),
        "he" => Ok(include_str!("../tokens/he.json")),
        "id" => Ok(include_str!("../tokens/id.json")),
        "it" => Ok(include_str!("../tokens/it.json")),
        "ja" => Ok(include_str!("../tokens/ja.json")),
        "nl" => Ok(include_str!("../tokens/nl.json")),
        "no" => Ok(include_str!("../tokens/no.json")),
        "pl" => Ok(include_str!("../tokens/pl.json")),
        "pt" => Ok(include_str!("../tokens/pt.json")),
        "ro" => Ok(include_str!("../tokens/ro.json")),
        "ru" => Ok(include_str!("../tokens/ru.json")),
        "sv" => Ok(include_str!("../tokens/sv.json")),
        _ => Err(Error::TokenFileImportNotSupported(lc.to_string()))
    }
}

#[cfg(test)]
mod tests {
    use super::*;
    use std::fs;

    #[test]
    fn test_config() {
        let lcs = config(vec![String::from("de"), String::from("en")]).unwrap();
        assert_eq!(lcs.len(), 2);
        assert!(lcs.contains_key("de"));
        assert!(lcs.contains_key("en"));

        let empty_lc = config(Vec::new()).unwrap();
        let every_lc = prepare(LANGUAGE_CODES.to_vec()).unwrap();
        assert_eq!(empty_lc.len(), every_lc.len());
        for lc in LANGUAGE_CODES.to_vec() {
            assert!(empty_lc.contains_key(&lc));
        }
    }

    #[test]
    #[should_panic(expected = "LanguageCodeNotSupported(\"zz\")")]
    fn fail_config() {
        config(vec![String::from("zz")]).unwrap();
    }

    #[test]
    fn test_all_lcs() {
        let mut fs_lcs = read_files();
        alphanumeric_sort::sort_str_slice(&mut fs_lcs);
        assert_eq!(LANGUAGE_CODES.to_vec(), fs_lcs);
    }

    #[test]
    fn test_prepare() {
        let lcs = prepare(vec![String::from("de"), String::from("en")]).unwrap();
        assert_eq!(lcs.len(), 2);
        assert!(lcs.contains_key("de"));
        assert!(lcs.contains_key("en"));
    }

    #[test]
    #[should_panic(expected = "TokenFileImportNotSupported(\"zz\")")]
    fn fail_import() {
        import("zz").unwrap();
    }

    #[test]
    fn test_token_values() {
        let map = config(Vec::new()).unwrap();

        for lc in map.values() {
            for tk in lc {
                assert!(tk.tokens.len() > 0);
                match &tk.only_layers {
                    Some(l) => {
                        assert_eq!(l[0], "address");
                        assert_eq!(l.len(), 1);
                    },
                    _ => (),
                }
            }
        }
    }

    fn read_files() -> Vec<String> {
        let mut lcs = Vec::new();
        for entry in fs::read_dir("./tokens").unwrap() {
            let file_name = entry.unwrap().file_name().into_string().unwrap();
            let file_components: Vec<&str> = file_name.split(".").collect();
            if file_components[1] == "json" {
                lcs.push(file_components[0].to_owned());
            }
        }
        lcs
    }
}<|MERGE_RESOLUTION|>--- conflicted
+++ resolved
@@ -120,11 +120,7 @@
     Ordinal,
     Unit,
     Way,
-<<<<<<< HEAD
-    Determiners
-=======
     Determiner
->>>>>>> 112cfe21
 }
 
 impl TokenType {
@@ -136,11 +132,7 @@
             "ordinal" => Ok(TokenType::Ordinal),
             "unit" => Ok(TokenType::Unit),
             "way" => Ok(TokenType::Way),
-<<<<<<< HEAD
-            "determiners" => Ok(TokenType::Determiners),
-=======
             "determiner" => Ok(TokenType::Determiner),
->>>>>>> 112cfe21
             _ => Err(Error::TokenTypeNotSupported(s.to_string()))
         }
     }
